/**
<<<<<<< HEAD
 * Update EnhancedCanvas to fix TypeScript errors
 * 
 * This component provides an enhanced canvas with additional features
 * like grid, snap-to-grid, and view mode indicators.
 */

import React, { useState, useEffect, useRef, useCallback } from 'react';
import { useCanvas } from '../../context/CanvasContext';
import { useTimeline } from '../../context/TimelineContext';
import Canvas from './Canvas';
import { ViewMode } from '../../types/ViewMode';
=======
 * Enhanced Canvas component for ChronoCanvas
 * 
 * This component extends the basic Canvas with additional features
 * such as element selection, manipulation, and interaction with the timeline.
 */

import React, { useRef, useEffect, useState, useCallback } from 'react';
import { useCanvas } from '../../context/CanvasContext';
import { useTimeline } from '../../context/TimelineContext';
import ElementRenderer from './ElementRenderer';
>>>>>>> f1871483

interface EnhancedCanvasProps {
<<<<<<< HEAD
  viewMode: ViewMode;
=======
  mode?: 'editor' | 'timeline' | 'zine' | 'presentation';
>>>>>>> f1871483
}

/**
 * EnhancedCanvas component
<<<<<<< HEAD
 * Provides a canvas with additional features like grid and snap-to-grid
 */
const EnhancedCanvas: React.FC<EnhancedCanvasProps> = ({ viewMode }) => {
  // Get context from hooks
  // Note: We're no longer using these values directly since we simplified the component
  const { } = useCanvas();
  const { } = useTimeline();
  
  // State for canvas features
=======
 * Renders the main canvas area with all elements and handles interactions
 */
const EnhancedCanvas: React.FC<EnhancedCanvasProps> = ({ mode = 'editor' }) => {
  const canvasRef = useRef<HTMLDivElement>(null);
  const { 
    canvas, 
    updateElementPosition, 
    selectedElement, 
    selectElement 
  } = useCanvas();
  
  const { 
    currentPosition, 
    isPlaying 
  } = useTimeline();
  
  // State for canvas interaction
  const [isPanning, setIsPanning] = useState(false);
  const [startPanPosition, setStartPanPosition] = useState({ x: 0, y: 0 });
  const [zoom, setZoom] = useState(1);
>>>>>>> f1871483
  const [showGrid, setShowGrid] = useState(true);
  const [snapToGrid, setSnapToGrid] = useState(true);
  const [gridSize, setGridSize] = useState(20);
  const [currentViewMode, setCurrentViewMode] = useState<ViewMode>(viewMode);
  
<<<<<<< HEAD
  // Refs for canvas elements
  const canvasRef = useRef<HTMLDivElement>(null);
  const gridRef = useRef<HTMLDivElement>(null);
  
  // Update current view mode when prop changes
  useEffect(() => {
    setCurrentViewMode(viewMode);
  }, [viewMode]);
  
  // Handle grid toggle
  const handleGridToggle = () => {
    setShowGrid(!showGrid);
  };
  
  // Handle snap-to-grid toggle
  const handleSnapToggle = () => {
    setSnapToGrid(!snapToGrid);
  };
  
  // Handle grid size change
  const handleGridSizeChange = (size: number) => {
    setGridSize(size);
  };
  
  // Calculate grid lines
  const calculateGridLines = useCallback(() => {
    if (!canvasRef.current || !gridRef.current) return;
    
    const canvasWidth = canvasRef.current.offsetWidth;
    const canvasHeight = canvasRef.current.offsetHeight;
    
    // Clear previous grid
    const gridElement = gridRef.current;
    gridElement.innerHTML = '';
    
    // Create horizontal lines
    for (let y = 0; y < canvasHeight; y += gridSize) {
      const line = document.createElement('div');
      line.className = 'absolute border-t border-gray-300 dark:border-gray-700';
      line.style.top = `${y}px`;
      line.style.left = '0';
      line.style.right = '0';
      line.style.height = '1px';
      gridElement.appendChild(line);
    }
    
    // Create vertical lines
    for (let x = 0; x < canvasWidth; x += gridSize) {
      const line = document.createElement('div');
      line.className = 'absolute border-l border-gray-300 dark:border-gray-700';
      line.style.left = `${x}px`;
      line.style.top = '0';
      line.style.bottom = '0';
      line.style.width = '1px';
      gridElement.appendChild(line);
    }
  }, [gridSize]);
  
  // Update grid when canvas size or grid size changes
  useEffect(() => {
    calculateGridLines();
    
    // Add resize listener
    const handleResize = () => {
      calculateGridLines();
    };
    
    window.addEventListener('resize', handleResize);
    
    return () => {
      window.removeEventListener('resize', handleResize);
    };
  }, [calculateGridLines]);
  
  // Note: Element handling functions have been removed as they are no longer needed
  // after updating the Canvas component props to use the shared ViewMode type.
  
  // Debug log for viewMode type
  console.log('EnhancedCanvas viewMode:', viewMode, typeof viewMode);
  console.log('EnhancedCanvas currentViewMode:', currentViewMode, typeof currentViewMode);
  
  return (
    <div 
      className="relative w-full h-full overflow-hidden bg-white dark:bg-gray-900"
      ref={canvasRef}
    >
      {/* Grid */}
      {showGrid && (
        <div 
          className="absolute inset-0 pointer-events-none"
          ref={gridRef}
        />
      )}
      
      {/* Canvas */}
      <Canvas 
        mode={currentViewMode}
      />
      
      {/* Controls (only in editor mode) */}
      {currentViewMode === 'editor' && (
        <div className="absolute top-4 right-4 flex space-x-2">
          <button
            className={`p-2 rounded-lg ${showGrid ? 'bg-blue-500 text-white' : 'bg-gray-200 dark:bg-gray-700 text-gray-700 dark:text-gray-300'}`}
            onClick={handleGridToggle}
            title="Toggle Grid"
          >
            <svg xmlns="http://www.w3.org/2000/svg" className="h-5 w-5" viewBox="0 0 20 20" fill="currentColor">
              <path fillRule="evenodd" d="M5 3a2 2 0 00-2 2v10a2 2 0 002 2h10a2 2 0 002-2V5a2 2 0 00-2-2H5zm0 2h4v4H5V5zm0 6h4v4H5v-4zm6-6h4v4h-4V5zm0 6h4v4h-4v-4z" clipRule="evenodd" />
            </svg>
          </button>
          <button
            className={`p-2 rounded-lg ${snapToGrid ? 'bg-blue-500 text-white' : 'bg-gray-200 dark:bg-gray-700 text-gray-700 dark:text-gray-300'}`}
            onClick={handleSnapToggle}
            title="Toggle Snap to Grid"
          >
            <svg xmlns="http://www.w3.org/2000/svg" className="h-5 w-5" viewBox="0 0 20 20" fill="currentColor">
              <path fillRule="evenodd" d="M5.05 4.05a7 7 0 119.9 9.9L10 18.9l-4.95-4.95a7 7 0 010-9.9zM10 11a2 2 0 100-4 2 2 0 000 4z" clipRule="evenodd" />
            </svg>
          </button>
          <select
            className="p-2 rounded-lg bg-gray-200 dark:bg-gray-700 text-gray-700 dark:text-gray-300"
            value={gridSize}
            onChange={(e) => handleGridSizeChange(parseInt(e.target.value))}
            title="Grid Size"
          >
            <option value="10">10px</option>
            <option value="20">20px</option>
            <option value="50">50px</option>
            <option value="100">100px</option>
          </select>
        </div>
      )}
      
      {/* View mode indicator */}
      <div 
        className="absolute bottom-4 left-4 bg-white dark:bg-gray-800 rounded-lg shadow-lg p-2 text-sm font-medium"
        data-testid="view-mode-indicator"
      >
        {currentViewMode === 'editor' && 'Editor Mode'}
        {currentViewMode === 'timeline' && 'Timeline Mode'}
        {currentViewMode === 'zine' && 'Zine Mode'}
        {currentViewMode === 'presentation' && 'Presentation Mode'}
=======
  // Debug state to track selection
  const [lastClickedElement, setLastClickedElement] = useState<string | null>(null);
  
  // Handle element selection
  const handleElementSelect = useCallback((elementId: string) => {
    console.log('EnhancedCanvas: handleElementSelect called with id:', elementId);
    setLastClickedElement(elementId);
    selectElement(elementId);
    
    // Force a DOM update to ensure the selection is reflected in the UI
    setTimeout(() => {
      console.log('EnhancedCanvas: Selection state after timeout:', {
        selectedElement,
        lastClickedElement: elementId
      });
    }, 100);
  }, [selectElement]);
  
  // Handle mouse down for panning or element selection
  const handleMouseDown = (e: React.MouseEvent) => {
    if (mode !== 'editor') return;
    
    // Check if clicking on an element
    const target = e.target as HTMLElement;
    const elementId = target.closest('[data-element-id]')?.getAttribute('data-element-id');
    
    if (elementId) {
      // Select the element
      console.log('EnhancedCanvas: Element clicked:', elementId);
      handleElementSelect(elementId);
    } else {
      // Start panning
      setIsPanning(true);
      setStartPanPosition({ x: e.clientX, y: e.clientY });
    }
  };
  
  // Handle mouse move for panning or element dragging
  const handleMouseMove = (e: React.MouseEvent) => {
    if (mode !== 'editor') return;
    
    if (isPanning && canvasRef.current) {
      // Pan the canvas
      const dx = e.clientX - startPanPosition.x;
      const dy = e.clientY - startPanPosition.y;
      
      canvasRef.current.scrollLeft -= dx;
      canvasRef.current.scrollTop -= dy;
      
      setStartPanPosition({ x: e.clientX, y: e.clientY });
    } else if (selectedElement) {
      // Move the selected element
      const dx = e.movementX / zoom;
      const dy = e.movementY / zoom;
      
      updateElementPosition(selectedElement, dx, dy);
    }
  };
  
  // Handle mouse up to end panning or element dragging
  const handleMouseUp = () => {
    if (mode !== 'editor') return;
    
    setIsPanning(false);
  };
  
  // Handle zoom in/out
  const handleZoom = (factor: number) => {
    setZoom(prev => Math.max(0.25, Math.min(4, prev * factor)));
  };
  
  // Toggle grid visibility
  const toggleGrid = () => {
    setShowGrid(prev => !prev);
  };
  
  // Log current timeline position and selection state for debugging
  useEffect(() => {
    console.log(`EnhancedCanvas: Timeline position ${currentPosition}, Playing: ${isPlaying}`);
  }, [currentPosition, isPlaying]);
  
  // Log selection changes
  useEffect(() => {
    console.log('EnhancedCanvas: selectedElement changed to:', selectedElement);
  }, [selectedElement]);
  
  // Expose selection state to window for debugging
  useEffect(() => {
    if (typeof window !== 'undefined') {
      (window as any).__canvasDebug = {
        selectedElement,
        lastClickedElement,
        elements: canvas.elements
      };
    }
  }, [selectedElement, lastClickedElement, canvas.elements]);
  
  return (
    <div className="relative flex-1 overflow-hidden">
      <div 
        ref={canvasRef}
        className={`w-full h-full overflow-auto ${showGrid ? 'bg-grid' : 'bg-white'}`}
        style={{ 
          cursor: isPanning ? 'grabbing' : 'default',
        }}
        onMouseDown={handleMouseDown}
        onMouseMove={handleMouseMove}
        onMouseUp={handleMouseUp}
        onMouseLeave={handleMouseUp}
      >
        <div 
          className="relative"
          style={{ 
            width: '3000px', 
            height: '3000px',
            transform: `scale(${zoom})`,
            transformOrigin: '0 0',
          }}
        >
          {/* Render all elements */}
          {canvas.elements.map(element => (
            <div 
              key={element.id}
              data-element-id={element.id}
              className="element-wrapper"
              onClick={(e) => {
                e.stopPropagation();
                handleElementSelect(element.id);
              }}
            >
              <ElementRenderer 
                element={element}
                isSelected={selectedElement === element.id}
                onSelect={() => handleElementSelect(element.id)}
                viewMode={mode}
                currentPosition={currentPosition}
              />
            </div>
          ))}
          
          {/* Debug info */}
          <div className="absolute bottom-4 left-4 bg-white bg-opacity-80 p-2 rounded text-sm">
            {mode === 'editor' && 'Editor Mode'}
            {mode === 'timeline' && 'Timeline Mode'}
            {mode === 'zine' && 'Zine View'}
            {mode === 'presentation' && 'Presentation Mode'}
            <br />
            Time: {currentPosition.toFixed(2)} / {isPlaying ? 'Playing' : 'Paused'}
            <br />
            Elements: {canvas.elements.length}
            <br />
            Selected: {selectedElement || 'None'}
          </div>
        </div>
      </div>
      
      {/* Zoom controls */}
      <div className="absolute bottom-4 right-4 flex flex-col gap-2">
        <button 
          className="bg-white rounded-full w-10 h-10 flex items-center justify-center shadow-md"
          onClick={() => handleZoom(1.2)}
          title="Zoom In"
        >
          <span className="text-xl">+</span>
        </button>
        <button 
          className="bg-white rounded-full w-10 h-10 flex items-center justify-center shadow-md"
          onClick={() => handleZoom(0.8)}
          title="Zoom Out"
        >
          <span className="text-xl">-</span>
        </button>
        <button 
          className="bg-white rounded-full w-10 h-10 flex items-center justify-center shadow-md"
          onClick={() => setZoom(1)}
          title="Reset Zoom"
        >
          <span className="text-sm">100%</span>
        </button>
        <button 
          className="bg-white rounded-full w-10 h-10 flex items-center justify-center shadow-md"
          onClick={toggleGrid}
          title={showGrid ? "Hide Grid" : "Show Grid"}
        >
          <span className="text-sm">#</span>
        </button>
>>>>>>> f1871483
      </div>
    </div>
  );
};

export default EnhancedCanvas;<|MERGE_RESOLUTION|>--- conflicted
+++ resolved
@@ -1,17 +1,4 @@
 /**
-<<<<<<< HEAD
- * Update EnhancedCanvas to fix TypeScript errors
- * 
- * This component provides an enhanced canvas with additional features
- * like grid, snap-to-grid, and view mode indicators.
- */
-
-import React, { useState, useEffect, useRef, useCallback } from 'react';
-import { useCanvas } from '../../context/CanvasContext';
-import { useTimeline } from '../../context/TimelineContext';
-import Canvas from './Canvas';
-import { ViewMode } from '../../types/ViewMode';
-=======
  * Enhanced Canvas component for ChronoCanvas
  * 
  * This component extends the basic Canvas with additional features
@@ -22,29 +9,13 @@
 import { useCanvas } from '../../context/CanvasContext';
 import { useTimeline } from '../../context/TimelineContext';
 import ElementRenderer from './ElementRenderer';
->>>>>>> f1871483
 
 interface EnhancedCanvasProps {
-<<<<<<< HEAD
-  viewMode: ViewMode;
-=======
   mode?: 'editor' | 'timeline' | 'zine' | 'presentation';
->>>>>>> f1871483
 }
 
 /**
  * EnhancedCanvas component
-<<<<<<< HEAD
- * Provides a canvas with additional features like grid and snap-to-grid
- */
-const EnhancedCanvas: React.FC<EnhancedCanvasProps> = ({ viewMode }) => {
-  // Get context from hooks
-  // Note: We're no longer using these values directly since we simplified the component
-  const { } = useCanvas();
-  const { } = useTimeline();
-  
-  // State for canvas features
-=======
  * Renders the main canvas area with all elements and handles interactions
  */
 const EnhancedCanvas: React.FC<EnhancedCanvasProps> = ({ mode = 'editor' }) => {
@@ -65,157 +36,8 @@
   const [isPanning, setIsPanning] = useState(false);
   const [startPanPosition, setStartPanPosition] = useState({ x: 0, y: 0 });
   const [zoom, setZoom] = useState(1);
->>>>>>> f1871483
   const [showGrid, setShowGrid] = useState(true);
-  const [snapToGrid, setSnapToGrid] = useState(true);
-  const [gridSize, setGridSize] = useState(20);
-  const [currentViewMode, setCurrentViewMode] = useState<ViewMode>(viewMode);
-  
-<<<<<<< HEAD
-  // Refs for canvas elements
-  const canvasRef = useRef<HTMLDivElement>(null);
-  const gridRef = useRef<HTMLDivElement>(null);
-  
-  // Update current view mode when prop changes
-  useEffect(() => {
-    setCurrentViewMode(viewMode);
-  }, [viewMode]);
-  
-  // Handle grid toggle
-  const handleGridToggle = () => {
-    setShowGrid(!showGrid);
-  };
-  
-  // Handle snap-to-grid toggle
-  const handleSnapToggle = () => {
-    setSnapToGrid(!snapToGrid);
-  };
-  
-  // Handle grid size change
-  const handleGridSizeChange = (size: number) => {
-    setGridSize(size);
-  };
-  
-  // Calculate grid lines
-  const calculateGridLines = useCallback(() => {
-    if (!canvasRef.current || !gridRef.current) return;
-    
-    const canvasWidth = canvasRef.current.offsetWidth;
-    const canvasHeight = canvasRef.current.offsetHeight;
-    
-    // Clear previous grid
-    const gridElement = gridRef.current;
-    gridElement.innerHTML = '';
-    
-    // Create horizontal lines
-    for (let y = 0; y < canvasHeight; y += gridSize) {
-      const line = document.createElement('div');
-      line.className = 'absolute border-t border-gray-300 dark:border-gray-700';
-      line.style.top = `${y}px`;
-      line.style.left = '0';
-      line.style.right = '0';
-      line.style.height = '1px';
-      gridElement.appendChild(line);
-    }
-    
-    // Create vertical lines
-    for (let x = 0; x < canvasWidth; x += gridSize) {
-      const line = document.createElement('div');
-      line.className = 'absolute border-l border-gray-300 dark:border-gray-700';
-      line.style.left = `${x}px`;
-      line.style.top = '0';
-      line.style.bottom = '0';
-      line.style.width = '1px';
-      gridElement.appendChild(line);
-    }
-  }, [gridSize]);
-  
-  // Update grid when canvas size or grid size changes
-  useEffect(() => {
-    calculateGridLines();
-    
-    // Add resize listener
-    const handleResize = () => {
-      calculateGridLines();
-    };
-    
-    window.addEventListener('resize', handleResize);
-    
-    return () => {
-      window.removeEventListener('resize', handleResize);
-    };
-  }, [calculateGridLines]);
-  
-  // Note: Element handling functions have been removed as they are no longer needed
-  // after updating the Canvas component props to use the shared ViewMode type.
-  
-  // Debug log for viewMode type
-  console.log('EnhancedCanvas viewMode:', viewMode, typeof viewMode);
-  console.log('EnhancedCanvas currentViewMode:', currentViewMode, typeof currentViewMode);
-  
-  return (
-    <div 
-      className="relative w-full h-full overflow-hidden bg-white dark:bg-gray-900"
-      ref={canvasRef}
-    >
-      {/* Grid */}
-      {showGrid && (
-        <div 
-          className="absolute inset-0 pointer-events-none"
-          ref={gridRef}
-        />
-      )}
-      
-      {/* Canvas */}
-      <Canvas 
-        mode={currentViewMode}
-      />
-      
-      {/* Controls (only in editor mode) */}
-      {currentViewMode === 'editor' && (
-        <div className="absolute top-4 right-4 flex space-x-2">
-          <button
-            className={`p-2 rounded-lg ${showGrid ? 'bg-blue-500 text-white' : 'bg-gray-200 dark:bg-gray-700 text-gray-700 dark:text-gray-300'}`}
-            onClick={handleGridToggle}
-            title="Toggle Grid"
-          >
-            <svg xmlns="http://www.w3.org/2000/svg" className="h-5 w-5" viewBox="0 0 20 20" fill="currentColor">
-              <path fillRule="evenodd" d="M5 3a2 2 0 00-2 2v10a2 2 0 002 2h10a2 2 0 002-2V5a2 2 0 00-2-2H5zm0 2h4v4H5V5zm0 6h4v4H5v-4zm6-6h4v4h-4V5zm0 6h4v4h-4v-4z" clipRule="evenodd" />
-            </svg>
-          </button>
-          <button
-            className={`p-2 rounded-lg ${snapToGrid ? 'bg-blue-500 text-white' : 'bg-gray-200 dark:bg-gray-700 text-gray-700 dark:text-gray-300'}`}
-            onClick={handleSnapToggle}
-            title="Toggle Snap to Grid"
-          >
-            <svg xmlns="http://www.w3.org/2000/svg" className="h-5 w-5" viewBox="0 0 20 20" fill="currentColor">
-              <path fillRule="evenodd" d="M5.05 4.05a7 7 0 119.9 9.9L10 18.9l-4.95-4.95a7 7 0 010-9.9zM10 11a2 2 0 100-4 2 2 0 000 4z" clipRule="evenodd" />
-            </svg>
-          </button>
-          <select
-            className="p-2 rounded-lg bg-gray-200 dark:bg-gray-700 text-gray-700 dark:text-gray-300"
-            value={gridSize}
-            onChange={(e) => handleGridSizeChange(parseInt(e.target.value))}
-            title="Grid Size"
-          >
-            <option value="10">10px</option>
-            <option value="20">20px</option>
-            <option value="50">50px</option>
-            <option value="100">100px</option>
-          </select>
-        </div>
-      )}
-      
-      {/* View mode indicator */}
-      <div 
-        className="absolute bottom-4 left-4 bg-white dark:bg-gray-800 rounded-lg shadow-lg p-2 text-sm font-medium"
-        data-testid="view-mode-indicator"
-      >
-        {currentViewMode === 'editor' && 'Editor Mode'}
-        {currentViewMode === 'timeline' && 'Timeline Mode'}
-        {currentViewMode === 'zine' && 'Zine Mode'}
-        {currentViewMode === 'presentation' && 'Presentation Mode'}
-=======
+  
   // Debug state to track selection
   const [lastClickedElement, setLastClickedElement] = useState<string | null>(null);
   
@@ -402,7 +224,6 @@
         >
           <span className="text-sm">#</span>
         </button>
->>>>>>> f1871483
       </div>
     </div>
   );
