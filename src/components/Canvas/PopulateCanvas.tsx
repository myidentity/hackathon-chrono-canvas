/**
 * PopulateCanvas component for ChronoCanvas
 * 
 * This component automatically adds sample elements to the canvas
 * for testing purposes.
 */

import React, { useEffect } from 'react';
import { useCanvas } from '../../context/CanvasContext';

interface PopulateCanvasProps {
  autoPopulate?: boolean;
}

/**
 * PopulateCanvas component
<<<<<<< HEAD
 * Adds a button to populate the canvas with random shapes and symbols
 * 
 * @param {PopulateCanvasProps} props - Component properties
 * @returns {JSX.Element} Rendered component
=======
 * Adds sample elements to the canvas automatically or on button click
>>>>>>> f1871483
 */
const PopulateCanvas: React.FC<PopulateCanvasProps> = ({ autoPopulate = true }) => {
  const { addElement, canvas } = useCanvas();
  
<<<<<<< HEAD
  /**
   * Handle populating the canvas with random elements
   */
  const handlePopulate = (): void => {
    // Generate random elements (adjust count as needed)
    const elements = generateRandomElements(20, 800, 600);
    
    // Add each element to the canvas
    elements.forEach(element => {
      // Ensure the element type is properly typed as a const to match the expected union
      const typedElement = {
        ...element,
        type: element.type as 'image' | 'text' | 'shape' | 'sticker' | 'media' | 'audio' | 'map'
      };
      addElement(typedElement);
=======
  // Function to add sample elements to the canvas
  const populateCanvas = () => {
    console.log('PopulateCanvas: Adding sample elements to canvas');
    
    // Add a blue square
    addElement({
      type: 'shape',
      position: { x: 200, y: 200 },
      size: { width: 100, height: 100 },
      backgroundColor: '#4285F4',
      shape: 'square',
>>>>>>> f1871483
    });
    
    // Add a red rectangle
    addElement({
      type: 'shape',
      position: { x: 400, y: 300 },
      size: { width: 150, height: 100 },
      backgroundColor: '#EA4335',
      shape: 'rectangle',
    });
    
    // Add a green circle
    addElement({
      type: 'shape',
      position: { x: 300, y: 400 },
      size: { width: 80, height: 80 },
      backgroundColor: '#34A853',
      shape: 'circle',
    });
    
    // Add a purple diamond
    addElement({
      type: 'shape',
      position: { x: 500, y: 200 },
      size: { width: 100, height: 100 },
      backgroundColor: '#9C27B0',
      shape: 'diamond',
    });
    
    // Add a teal triangle
    addElement({
      type: 'shape',
      position: { x: 150, y: 350 },
      size: { width: 100, height: 100 },
      backgroundColor: '#009688',
      shape: 'triangle',
    });
    
    console.log('PopulateCanvas: Added sample elements to canvas');
  };
  
  // Auto-populate the canvas on component mount if enabled
  useEffect(() => {
    if (autoPopulate && canvas.elements.length === 0) {
      console.log('PopulateCanvas: Auto-populating canvas');
      populateCanvas();
    }
  }, [autoPopulate, canvas.elements.length]);
  
  // If not auto-populating, render a button
  if (!autoPopulate) {
    return (
      <button 
        className="bg-indigo-600 hover:bg-indigo-700 text-white px-4 py-2 rounded flex items-center"
        onClick={populateCanvas}
      >
        <span className="material-icons mr-2">auto_awesome</span>
        Populate Canvas
      </button>
    );
  }
  
  // If auto-populating, render nothing (just for testing)
  return null;
};

export default PopulateCanvas;<|MERGE_RESOLUTION|>--- conflicted
+++ resolved
@@ -14,35 +14,11 @@
 
 /**
  * PopulateCanvas component
-<<<<<<< HEAD
- * Adds a button to populate the canvas with random shapes and symbols
- * 
- * @param {PopulateCanvasProps} props - Component properties
- * @returns {JSX.Element} Rendered component
-=======
  * Adds sample elements to the canvas automatically or on button click
->>>>>>> f1871483
  */
 const PopulateCanvas: React.FC<PopulateCanvasProps> = ({ autoPopulate = true }) => {
   const { addElement, canvas } = useCanvas();
   
-<<<<<<< HEAD
-  /**
-   * Handle populating the canvas with random elements
-   */
-  const handlePopulate = (): void => {
-    // Generate random elements (adjust count as needed)
-    const elements = generateRandomElements(20, 800, 600);
-    
-    // Add each element to the canvas
-    elements.forEach(element => {
-      // Ensure the element type is properly typed as a const to match the expected union
-      const typedElement = {
-        ...element,
-        type: element.type as 'image' | 'text' | 'shape' | 'sticker' | 'media' | 'audio' | 'map'
-      };
-      addElement(typedElement);
-=======
   // Function to add sample elements to the canvas
   const populateCanvas = () => {
     console.log('PopulateCanvas: Adding sample elements to canvas');
@@ -54,7 +30,6 @@
       size: { width: 100, height: 100 },
       backgroundColor: '#4285F4',
       shape: 'square',
->>>>>>> f1871483
     });
     
     // Add a red rectangle
